package coop.rchain.node.revvaultexport

import cats.Parallel
import cats.effect.{Concurrent, ContextShift}
import cats.syntax.all._
import com.google.protobuf.ByteString
import coop.rchain.blockstorage.KeyValueBlockStore
import coop.rchain.casper.storage.RNodeKeyValueStoreManager
import coop.rchain.casper.storage.RNodeKeyValueStoreManager.legacyRSpacePathPrefix
import coop.rchain.metrics.{Metrics, NoopSpan}
import coop.rchain.models.{BindPattern, ListParWithRandom, Par, TaggedContinuation}
<<<<<<< HEAD
import coop.rchain.rholang.interpreter.{OllamaServiceImpl, OpenAIServiceImpl, RhoRuntime}
=======
import coop.rchain.rholang.interpreter.RhoRuntime
>>>>>>> 5dd5fd33
import coop.rchain.rspace.hashing.Blake2b256Hash
import coop.rchain.rspace.syntax._
import coop.rchain.rspace.{Match, RSpace}
import coop.rchain.models.syntax._
import coop.rchain.rholang.externalservices.RealExternalServices
import coop.rchain.rholang.interpreter.accounting.noOpCostLog
import coop.rchain.shared.{Base16, Log}

import java.nio.file.{Files, Path}
import scala.concurrent.ExecutionContext

object StateBalances {

  def read[F[_]: Concurrent: Parallel: ContextShift](
      blockHash: String,
      vaultTreeHashMapDepth: Int,
      vaultChannel: Par,
      dataDir: Path
  )(implicit scheduler: ExecutionContext): F[List[(ByteString, Long)]] = {
    val oldRSpacePath = dataDir.resolve(s"$legacyRSpacePathPrefix/history/data.mdb")
    import coop.rchain.rholang.interpreter.storage._
    implicit val span                                        = NoopSpan[F]()
    implicit val log: Log[F]                                 = Log.log
    implicit val metrics                                     = new Metrics.MetricsNOP[F]()
    implicit val m: Match[F, BindPattern, ListParWithRandom] = matchListPar[F]
    implicit val _costLog                                    = noOpCostLog[F]
    val legacyRSpaceDirSupport                               = Files.exists(oldRSpacePath)
    for {
      rnodeStoreManager <- RNodeKeyValueStoreManager[F](dataDir, legacyRSpaceDirSupport)
      blockStore        <- KeyValueBlockStore(rnodeStoreManager)
      blockOpt          <- blockStore.get(blockHash.unsafeHexToByteString)
      block             = blockOpt.get
      store             <- rnodeStoreManager.rSpaceStores
      spaces <- RSpace
                 .createWithReplay[F, Par, BindPattern, ListParWithRandom, TaggedContinuation](
                   store
                 )
      (rSpacePlay, rSpaceReplay) = spaces
      runtimes <- RhoRuntime.createRuntimes[F](
                   rSpacePlay,
                   rSpaceReplay,
                   true,
                   Seq.empty,
                   Par(),
<<<<<<< HEAD
                   OpenAIServiceImpl.realOpenAIService,
                   OllamaServiceImpl.instance
=======
                   RealExternalServices
>>>>>>> 5dd5fd33
                 )
      (rhoRuntime, _) = runtimes
      _ <- rhoRuntime.reset(
            Blake2b256Hash.fromByteString(block.body.state.postStateHash)
          )
      balances <- VaultBalanceGetter.getAllVaultBalance(
                   vaultTreeHashMapDepth,
                   vaultChannel,
                   rhoRuntime
                 )
    } yield balances
  }
}<|MERGE_RESOLUTION|>--- conflicted
+++ resolved
@@ -9,11 +9,7 @@
 import coop.rchain.casper.storage.RNodeKeyValueStoreManager.legacyRSpacePathPrefix
 import coop.rchain.metrics.{Metrics, NoopSpan}
 import coop.rchain.models.{BindPattern, ListParWithRandom, Par, TaggedContinuation}
-<<<<<<< HEAD
-import coop.rchain.rholang.interpreter.{OllamaServiceImpl, OpenAIServiceImpl, RhoRuntime}
-=======
 import coop.rchain.rholang.interpreter.RhoRuntime
->>>>>>> 5dd5fd33
 import coop.rchain.rspace.hashing.Blake2b256Hash
 import coop.rchain.rspace.syntax._
 import coop.rchain.rspace.{Match, RSpace}
@@ -58,12 +54,7 @@
                    true,
                    Seq.empty,
                    Par(),
-<<<<<<< HEAD
-                   OpenAIServiceImpl.realOpenAIService,
-                   OllamaServiceImpl.instance
-=======
                    RealExternalServices
->>>>>>> 5dd5fd33
                  )
       (rhoRuntime, _) = runtimes
       _ <- rhoRuntime.reset(
