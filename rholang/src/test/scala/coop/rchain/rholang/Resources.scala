--- conflicted
+++ resolved
@@ -66,15 +66,13 @@
           _,
           Par(),
           false,
-<<<<<<< HEAD
           // Always include AI and Ollama processes in tests to avoid config dependency
           RhoRuntime.stdRhoAIProcesses[F] ++ RhoRuntime.stdRhoOllamaProcesses[F],
-          OpenAIServiceMock.echoService,
-          OllamaServiceMock.echoService
-=======
-          Seq.empty,
-          NoOpExternalServices
->>>>>>> 5dd5fd33
+          TestExternalServices(
+            OpenAIServiceMock.echoService,
+            GrpcClientService.noOpInstance,
+            OllamaServiceMock.echoService
+          )
         )
       )
 
@@ -110,18 +108,15 @@
                      space,
                      replay,
                      initRegistry,
-<<<<<<< HEAD
                      // Always include AI and Ollama processes in tests
                      additionalSystemProcesses ++ RhoRuntime.stdRhoAIProcesses[F] ++ RhoRuntime
                        .stdRhoOllamaProcesses[F],
                      Par(),
-                     OpenAIServiceMock.echoService,
-                     OllamaServiceMock.echoService
-=======
-                     additionalSystemProcesses,
-                     Par(),
-                     externalServices
->>>>>>> 5dd5fd33
+                     TestExternalServices(
+                       OpenAIServiceMock.echoService,
+                       GrpcClientService.noOpInstance,
+                       OllamaServiceMock.echoService
+                     )
                    )
       (runtime, replayRuntime) = runtimes
     } yield (runtime, replayRuntime, space.historyRepo)
