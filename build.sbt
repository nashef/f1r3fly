--- conflicted
+++ resolved
@@ -361,7 +361,6 @@
   .settings(commonSettings: _*)
   .enablePlugins(JavaAppPackaging, DockerPlugin, BuildInfoPlugin)
   .settings(
-<<<<<<< HEAD
     runCargoBuildDocker := {
       import scala.sys.process._
       val exitCode = Seq("./scripts/build_rspace++_docker.sh").!
@@ -376,8 +375,6 @@
       System.err.println("Using the fallback version: " + v)
       v
     }),
-=======
->>>>>>> a6b6c3cf
     name := "rnode",
     maintainer := "F1r3fly.io LCA https://f1r3fly.io/",
     packageSummary := "F1R3FLY Node",
@@ -572,13 +569,8 @@
 lazy val rspacePlusPlus = (project in file("rspace++"))
   .settings(commonSettings: _*)
   .settings(
-<<<<<<< HEAD
     name := "rspacePlusPlus",
     version := "0.1.0-SNAPSHOT",
-=======
-    name := "rspace++",
-    // mainClass := Some("BuildRustLibrary"),
->>>>>>> a6b6c3cf
     dependencyOverrides += "org.scalactic" %% "scalactic" % "3.2.15",
     dependencyOverrides += "org.scalatest" %% "scalatest" % "3.2.15" % "test",
     libraryDependencies ++= commonDependencies ++ kamonDependencies ++ Seq(
