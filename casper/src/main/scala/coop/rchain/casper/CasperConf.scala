package coop.rchain.casper

import java.nio.file.Path

import scala.concurrent.duration.FiniteDuration

final case class CasperConf(
    faultToleranceThreshold: Float,
    validatorPublicKey: Option[String],
    validatorPrivateKey: Option[String],
    validatorPrivateKeyPath: Option[Path],
    shardName: String,
    parentShardId: String,
    casperLoopInterval: FiniteDuration,
    requestedBlocksTimeout: FiniteDuration,
    finalizationRate: Int,
    maxNumberOfParents: Int,
    maxParentDepth: Option[Int],
    forkChoiceStaleThreshold: FiniteDuration,
    forkChoiceCheckIfStaleInterval: FiniteDuration,
    synchronyConstraintThreshold: Double,
    heightConstraintThreshold: Long,
    roundRobinDispatcher: RoundRobinDispatcher,
    genesisBlockData: GenesisBlockData,
    genesisCeremony: GenesisCeremonyConf,
    minPhloPrice: Long,
<<<<<<< HEAD
    enableMergeableChannelGC: Boolean,
    mergeableChannelsGCInterval: FiniteDuration,
    mergeableChannelsGCDepthBuffer: Int
=======
    heartbeat: HeartbeatConf
>>>>>>> 540a5f1a
)

final case class GenesisBlockData(
    genesisDataDir: Path,
    bondsFile: String,
    walletsFile: String,
    bondMinimum: Long,
    bondMaximum: Long,
    epochLength: Int,
    quarantineLength: Int,
    genesisBlockNumber: Long,
    numberOfActiveValidators: Int,
    deployTimestamp: Option[Long],
    posMultiSigPublicKeys: List[String],
    posMultiSigQuorum: Int
)

final case class GenesisCeremonyConf(
    requiredSignatures: Int,
    approveInterval: FiniteDuration,
    approveDuration: FiniteDuration,
    autogenShardSize: Int,
    genesisValidatorMode: Boolean,
    ceremonyMasterMode: Boolean
)

final case class RoundRobinDispatcher(
    maxPeerQueueSize: Int,
    giveUpAfterSkipped: Int,
    dropPeerAfterRetries: Int
)

final case class HeartbeatConf(
    enabled: Boolean,
    checkInterval: FiniteDuration,
    maxLfbAge: FiniteDuration
)<|MERGE_RESOLUTION|>--- conflicted
+++ resolved
@@ -24,13 +24,10 @@
     genesisBlockData: GenesisBlockData,
     genesisCeremony: GenesisCeremonyConf,
     minPhloPrice: Long,
-<<<<<<< HEAD
+    heartbeat: HeartbeatConf,
     enableMergeableChannelGC: Boolean,
     mergeableChannelsGCInterval: FiniteDuration,
     mergeableChannelsGCDepthBuffer: Int
-=======
-    heartbeat: HeartbeatConf
->>>>>>> 540a5f1a
 )
 
 final case class GenesisBlockData(
